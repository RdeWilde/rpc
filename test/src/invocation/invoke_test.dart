--- conflicted
+++ resolved
@@ -613,11 +613,7 @@
       var result = await _decodeBody(response.body);
       var expectedResult = {
         'kind': 'discovery#restDescription',
-<<<<<<< HEAD
-        'etag': 'e3a3be71c1c88ce66197569968bf793a458bf752',
-=======
         'etag': '4f93b8d67f527517a9d1c5c0492704a9578b1afb',
->>>>>>> 241d1d24
         'discoveryVersion': 'v1',
         'id': 'testAPI:v1',
         'name': 'testAPI',
